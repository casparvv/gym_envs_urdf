--- conflicted
+++ resolved
@@ -25,16 +25,10 @@
 @pytest.fixture
 def nLinkRobotEnv():
     from urdfenvs.robots.generic_urdf import GenericUrdfReacher
-<<<<<<< HEAD
-    init_pos = np.array([0.0])
-    init_vel = np.array([0.0])
-    robot = GenericUrdfReacher(urdf="nlink_1.urdf", mode="acc")
-=======
     n = 1
     init_pos = np.array([0.0])
     init_vel = np.array([0.0])
     robot = GenericUrdfReacher(urdf=f"nlink_{n}.urdf", mode="acc")
->>>>>>> e06e2c85
     env = gym.make("urdf-env-v0", robots=[robot], render=False, dt=0.01)
     _ = env.reset(pos=init_pos, vel=init_vel)
     return (env, init_pos, init_vel)
@@ -42,11 +36,7 @@
 @pytest.fixture
 def dualArmEnv():
     from urdfenvs.robots.generic_urdf import GenericUrdfReacher
-<<<<<<< HEAD
     robot = GenericUrdfReacher(urdf="dual_arm.urdf", mode="acc")
-=======
-    robot = GenericUrdfReacher(urdf="dual_arm.urdf", mode="vel")
->>>>>>> e06e2c85
     env = gym.make("urdf-env-v0", robots=[robot], render=False, dt=0.01)
     init_pos = np.zeros(env.n())
     init_vel = np.zeros(env.n())
