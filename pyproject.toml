--- conflicted
+++ resolved
@@ -1,10 +1,6 @@
 [tool.poetry]
 name = "urdfenvs"
-<<<<<<< HEAD
 version = "0.4.dev1"
-=======
-version = "0.4.2"
->>>>>>> 2a9b7f16
 description = "Simple simulation environment for robots, based on the urdf files."
 authors = ["Max Spahn <m.spahn@tudelft.nl>"]
 maintainers = [
@@ -22,16 +18,11 @@
 python = "^3.8"
 pybullet = "^3.2.1"
 gym = "^0.21.0"
-<<<<<<< HEAD
-numpy = "^1.22,<1.24"
-=======
 numpy = "^1.19,<1.24"
-urdfpy = "^0.0.22"
->>>>>>> 2a9b7f16
+yourdfpy = "^0.0.52"
 pynput = {version = "^1.7.6", optional = true}
 multiprocess = {version = "^0.70.12", optional = true}
 motion-planning-scenes = {version = "^0.4.0", optional = true}
-yourdfpy = "^0.0.52"
 
 [tool.poetry.extras]
 scenes = ["motion-planning-scenes"]
@@ -44,7 +35,6 @@
 Sphinx = "4.2.0"
 sphinx-rtd-theme = "1.0.0"
 sphinxcontrib-napoleon = "0.7"
-black = "^22.5"
 
 [build-system]
 requires = ["poetry-core>=1.0.0"]
